import _ from "lodash";
import { toast } from "react-toastify";
import { computeReady, ReadyType } from "../components/KubeStatusIndicator";
import { Condition, HelmRelease, Kustomization } from "./api/core/types.pb";
import { PageRoute } from "./types";

export function notifySuccess(message: string) {
  toast["success"](message);
}

export function notifyError(message: string) {
  toast["error"](`Error: ${message}`);
}

// Must be one of the valid URLs that we have already
// configured on the Gitlab backend for our Oauth app.
export function gitlabOAuthRedirectURI(): string {
  return `${window.location.origin}${PageRoute.GitlabOAuthCallback}`;
}

export function poller(cb, interval): any {
  if (process.env.NODE_ENV === "test") {
    // Stay synchronous in tests
    return cb();
  }

  return setInterval(cb, interval);
}

// isHTTP checks if something looks link-like enough that we think it
// would be a good idea to auto-link. This is quite strict, and does
// not allow e.g relative links. See also isAllowedLink
export function isHTTP(uri: string): boolean {
  // Regex from Diego Perini's gist: https://gist.github.com/dperini/729294
  // It works better than other regular expressions for validating HTTP and HTTPS URLs.
  const regex = new RegExp(
    /^(?:(?:(?:https?):)?\/\/)(?:\S+(?::\S*)?@)?(?:(?!(?:10|127)(?:\.\d{1,3}){3})(?!(?:169\.254|192\.168)(?:\.\d{1,3}){2})(?!172\.(?:1[6-9]|2\d|3[0-1])(?:\.\d{1,3}){2})(?:[1-9]\d?|1\d\d|2[01]\d|22[0-3])(?:\.(?:1?\d{1,2}|2[0-4]\d|25[0-5])){2}(?:\.(?:[1-9]\d?|1\d\d|2[0-4]\d|25[0-4]))|(?:(?:[a-z0-9\u00a1-\uffff][a-z0-9\u00a1-\uffff_-]{0,62})?[a-z0-9\u00a1-\uffff]\.)+(?:[a-z\u00a1-\uffff]{2,}\.?))(?::\d{2,5})?(?:[/?#]\S*)?$/i
  );

  return regex.test(uri);
}

// isAllowedLink checks if making a "link" clickable will do anybody
// any good. This is quite permissive - it's to stop e.g. oci:// links
// being clickable, because clicking them will make nobody happy. See
// also isAllowedLink
export function isAllowedLink(uri: string): boolean {
  // Regex from https://github.com/cure53/DOMPurify/blob/cce00ac40d33c2aae6422eaa59e6a8aad5c73901/src/regexp.js
  const regex = new RegExp(
    /^(?:(?:(?:f|ht)tps?|mailto|tel|callto|cid|xmpp):|[^a-z]|[a-z+.\-]+(?:[^a-z+.\-:]|$))/i // eslint-disable-line no-useless-escape
  );
  return regex.test(uri);
}

export function convertGitURLToGitProvider(uri: string): string {
  if (isHTTP(uri)) {
    return uri;
  }

  const matches = uri.match(/git@(.*)[/|:](.*)\/(.*)/);
  if (!matches) {
    throw new Error(`could not parse url "${uri}"`);
  }
  const [, provider, org, repo] = matches;

  return `https://${provider}/${org}/${repo}`;
}

export function pageTitleWithAppName(title: string, appName?: string): string {
  return `${title}${appName ? ` for ${appName}` : ""}`;
}

interface Statusable {
  conditions: Condition[];
  suspended: boolean;
}

export function statusSortHelper({
  suspended,
  conditions,
}: Statusable): number {
  if (suspended) return 2;
  if (computeReady(conditions) === ReadyType.Reconciling) return 3;
  else if (computeReady(conditions) === ReadyType.Ready) return 4;
  else return 1;
}

export function automationLastUpdated(a: Kustomization | HelmRelease): string {
  return _.get(_.find(a?.conditions, { type: "Ready" }), "timestamp");
}

const kindPrefix = "Kind";

export function addKind(kind: string): string {
  if (!kind.startsWith(kindPrefix)) {
    return `${kindPrefix}${kind}`;
  }
  return kind;
}

export function removeKind(kind: string): string {
  if (kind.startsWith(kindPrefix)) {
    return kind.slice(kindPrefix.length);
  }
  return kind;
}

export function makeImageString(images: string[]): string {
  let imageString = "";
  if (!images[0]) return "-";
  else imageString += images[0];
  if (images[1]) {
    for (let i = 1; i < images.length; i++) imageString += `\n${images[i]}`;
  }
  return imageString;
}

export function formatMetadataKey(key: string): string {
  return key
    .replace(/-/g, " ")
    .replace(/\w+/g, (w) => w[0].toUpperCase() + w.slice(1));
}

export const convertImage = (image: string) => {
  const split = image.split("/");

  //remove tags
  const tag = split[split.length - 1];
  if (tag.includes(":"))
    split[split.length - 1] = tag.slice(0, tag.indexOf(":"));

  const prefix = split.shift();
  const noTag = split.join("/");
  let url = "";

  //Github GHCR or Google GCR
  if (prefix === "ghcr.io" || prefix === "gcr.io")
    return `https://${prefix}/${noTag}`;
  //Quay.io
  if (prefix === "quay.io") {
    return `https://quay.io/repository/${noTag}`;
  }
  //complex docker prefix case
  if (prefix === "docker.io") {
    url = "https://hub.docker.com/r/";
    //library alias
    if (split[0] === "library") return url + "_/" + split[1];
    //global
    if (!split[1]) return url + "_/" + split[0];
    //namespaced
    return url + noTag;
  }
  //docker without prefix
  if (prefix === "library") return "https://hub.docker.com/r/_/" + split[0];
  //this one's at risk if we have to add others - global docker images can just be one word apparently
  if (!split[0]) {
    return "https://hub.docker.com/r/_/" + prefix;
  }
  //any other url
  if (prefix.includes(".")) return false;
  //one slash docker images w/o docker.io
  return `https://hub.docker.com/r/${prefix}/${noTag}`;
<<<<<<< HEAD
};

export function calculateZoomRatio(zoomPercent: number): number {
  return (zoomPercent + 20) / 1500;
}

export function calculateNodeOffsetX(
  rootNode: any,
  zoomPercent: number,
  zoomRatio: number
): number {
  if (!rootNode) {
    return 0;
  }

  return zoomPercent * 1.25 + (rootNode.width - rootNode.x) * zoomRatio;
}

export function mapScaleToZoomPercent(scale: number): number {
  return scale * 0.5;
}

export function mapZoomPercentToScale(zoomPercent: number): number {
  return Math.round(zoomPercent * 2);
}

export function getTime(date: string): number {
  return new Date(date).getTime();
}
=======
};
>>>>>>> e9490a21
<|MERGE_RESOLUTION|>--- conflicted
+++ resolved
@@ -160,36 +160,4 @@
   if (prefix.includes(".")) return false;
   //one slash docker images w/o docker.io
   return `https://hub.docker.com/r/${prefix}/${noTag}`;
-<<<<<<< HEAD
-};
-
-export function calculateZoomRatio(zoomPercent: number): number {
-  return (zoomPercent + 20) / 1500;
-}
-
-export function calculateNodeOffsetX(
-  rootNode: any,
-  zoomPercent: number,
-  zoomRatio: number
-): number {
-  if (!rootNode) {
-    return 0;
-  }
-
-  return zoomPercent * 1.25 + (rootNode.width - rootNode.x) * zoomRatio;
-}
-
-export function mapScaleToZoomPercent(scale: number): number {
-  return scale * 0.5;
-}
-
-export function mapZoomPercentToScale(zoomPercent: number): number {
-  return Math.round(zoomPercent * 2);
-}
-
-export function getTime(date: string): number {
-  return new Date(date).getTime();
-}
-=======
-};
->>>>>>> e9490a21
+};